// Copyright 2022 Singularity Data
//
// Licensed under the Apache License, Version 2.0 (the "License");
// you may not use this file except in compliance with the License.
// You may obtain a copy of the License at
//
// http://www.apache.org/licenses/LICENSE-2.0
//
// Unless required by applicable law or agreed to in writing, software
// distributed under the License is distributed on an "AS IS" BASIS,
// WITHOUT WARRANTIES OR CONDITIONS OF ANY KIND, either express or implied.
// See the License for the specific language governing permissions and
// limitations under the License.

use std::collections::{BTreeMap, HashMap, HashSet};
use std::sync::Arc;
use std::time::Instant;

use itertools::Itertools;
use log::{debug, info};
use risingwave_common::catalog::TableId;
use risingwave_common::error::ErrorCode::InternalError;
use risingwave_common::error::{Result, ToRwResult};
use risingwave_common::util::compress::compress_data;
use risingwave_pb::catalog::Source;
use risingwave_pb::common::{ActorInfo, WorkerType};
use risingwave_pb::meta::table_fragments::fragment::FragmentType;
use risingwave_pb::meta::table_fragments::{ActorState, ActorStatus};
use risingwave_pb::stream_plan::stream_node::Node;
use risingwave_pb::stream_plan::{
    ActorMapping, DispatcherType, ParallelUnitMapping, StreamNode, StreamSourceState,
};
use risingwave_pb::stream_service::{
    BroadcastActorInfoTableRequest, BuildActorsRequest, HangingChannel, UpdateActorsRequest,
};
use uuid::Uuid;

use super::ScheduledLocations;
use crate::barrier::{BarrierManagerRef, Command};
use crate::cluster::{ClusterManagerRef, ParallelUnitId, WorkerId};
use crate::manager::{MetaSrvEnv, StreamClientsRef};
use crate::model::{ActorId, DispatcherId, TableFragments};
use crate::storage::MetaStore;
use crate::stream::{FragmentManagerRef, Scheduler, SourceManagerRef};

pub type GlobalStreamManagerRef<S> = Arc<GlobalStreamManager<S>>;

/// [`CreateMaterializedViewContext`] carries one-time infos.
#[derive(Default)]
pub struct CreateMaterializedViewContext {
    /// New dispatches to add from upstream actors to downstream actors.
    pub dispatches: HashMap<(ActorId, DispatcherId), Vec<ActorId>>,
    /// Upstream mview actor ids grouped by node id.
    pub upstream_node_actors: HashMap<WorkerId, Vec<ActorId>>,
    /// Upstream mview actor ids grouped by table id.
    pub table_sink_map: HashMap<TableId, Vec<ActorId>>,
    /// Dependent table ids
    pub dependent_table_ids: HashSet<TableId>,
    /// Temporary source info used during `create_materialized_source`
    pub affiliated_source: Option<Source>,
    /// Consistent hash mapping, used in hash dispatcher.
    pub hash_mapping: Vec<ParallelUnitId>,
    /// Distribution key of materialize node in current mview.
    pub distribution_keys: Vec<i32>,
    /// Used for allocating internal table ids.
    pub next_local_table_id: u32,
    /// TODO: remove this when we deprecate Java frontend.
    pub is_legacy_frontend: bool,
}

/// `GlobalStreamManager` manages all the streams in the system.
pub struct GlobalStreamManager<S: MetaStore> {
    /// Manages definition and status of fragments and actors
    fragment_manager: FragmentManagerRef<S>,

    /// Broadcasts and collect barriers
    barrier_manager: BarrierManagerRef<S>,

    /// Maintains information of the cluster
    cluster_manager: ClusterManagerRef<S>,

    /// Maintains streaming sources from external system like kafka
    source_manager: SourceManagerRef<S>,

    /// Schedules streaming actors into compute nodes
    scheduler: Scheduler<S>,

    /// Clients to stream service on compute nodes
    clients: StreamClientsRef,
}

impl<S> GlobalStreamManager<S>
where
    S: MetaStore,
{
    pub async fn new(
        env: MetaSrvEnv<S>,
        fragment_manager: FragmentManagerRef<S>,
        barrier_manager: BarrierManagerRef<S>,
        cluster_manager: ClusterManagerRef<S>,
        source_manager: SourceManagerRef<S>,
    ) -> Result<Self> {
        Ok(Self {
            fragment_manager,
            barrier_manager,
            scheduler: Scheduler::new(cluster_manager.clone()),
            cluster_manager,
            clients: env.stream_clients_ref(),
            source_manager,
        })
    }

    async fn resolve_chain_node(
        &self,
        table_fragments: &mut TableFragments,
        dependent_table_ids: &HashSet<TableId>,
        hash_mapping: &Vec<ParallelUnitId>,
        dispatches: &mut HashMap<ActorId, Vec<ActorId>>,
        upstream_node_actors: &mut HashMap<WorkerId, Vec<ActorId>>,
        locations: &ScheduledLocations,
    ) -> Result<()> {
<<<<<<< HEAD
        // if node is chain node, we insert upstream ids into chain's input(merge)
        if let Some(Node::ChainNode(ref mut chain)) = stream_node.node {
            // get upstream table id
            let table_id = TableId::from(&chain.table_ref_id);

            let (upstream_actor_id, parallel_unit_id) = {
                // 1. use table id to get upstream parallel_unit->actor_id mapping
                let upstream_parallel_actor_mapping =
                    upstream_parallel_unit_info.get(&table_id).unwrap();
                // 2. use our actor id to get our parallel unit id
                let parallel_unit_id = locations.actor_locations.get(&actor_id).unwrap().id;
                // 3. and use our parallel unit id to get upstream actor id
                (
                    upstream_parallel_actor_mapping
                        .get(&parallel_unit_id)
                        .unwrap(),
                    parallel_unit_id,
                )
            };

            // fill upstream node-actor info for later use
            let chain_upstream_node_actors = tables_node_actors
                .get(&table_id)
                .unwrap()
                .iter()
                .flat_map(|(node_id, actor_ids)| {
                    actor_ids.iter().map(|actor_id| (*node_id, *actor_id))
                })
                .filter(|(_, actor_id)| *upstream_actor_id == *actor_id)
                .into_group_map();
            for (node_id, actor_ids) in chain_upstream_node_actors {
                ctx.upstream_node_actors
                    .entry(node_id)
                    .or_default()
                    .extend(actor_ids.iter());
            }
=======
        // The closure environment. Used to simulate recursive closure.
        struct Env<'a> {
            hash_mapping: &'a Vec<ParallelUnitId>,
            upstream_parallel_unit_info: &'a HashMap<TableId, BTreeMap<ParallelUnitId, ActorId>>,
            tables_node_actors: &'a HashMap<TableId, BTreeMap<WorkerId, Vec<ActorId>>>,
            locations: &'a ScheduledLocations,

            dispatches: &'a mut HashMap<ActorId, Vec<ActorId>>,
            upstream_node_actors: &'a mut HashMap<WorkerId, Vec<ActorId>>,
        }

        impl Env<'_> {
            fn resolve_chain_node_inner(
                &mut self,
                stream_node: &mut StreamNode,
                actor_id: ActorId,
            ) -> Result<()> {
                // if node is chain node, we insert upstream ids into chain's input(merge)
                if let Some(Node::ChainNode(ref mut chain)) = stream_node.node {
                    // get upstream table id
                    let table_id = TableId::from(&chain.table_ref_id);

                    let (upstream_actor_id, parallel_unit_id) = {
                        // 1. use table id to get upstream parallel_unit->actor_id mapping
                        let upstream_parallel_actor_mapping =
                            self.upstream_parallel_unit_info.get(&table_id).unwrap();
                        // 2. use our actor id to get our parallel unit id
                        let parallel_unit_id =
                            self.locations.actor_locations.get(&actor_id).unwrap().id;
                        // 3. and use our parallel unit id to get upstream actor id
                        (
                            upstream_parallel_actor_mapping
                                .get(&parallel_unit_id)
                                .unwrap(),
                            parallel_unit_id,
                        )
                    };

                    // fill upstream node-actor info for later use
                    let upstream_table_node_actors =
                        self.tables_node_actors.get(&table_id).unwrap();

                    let chain_upstream_node_actors = upstream_table_node_actors
                        .iter()
                        .flat_map(|(node_id, actor_ids)| {
                            actor_ids.iter().map(|actor_id| (*node_id, *actor_id))
                        })
                        .filter(|(_, actor_id)| *upstream_actor_id == *actor_id)
                        .into_group_map();
                    for (node_id, actor_ids) in chain_upstream_node_actors {
                        self.upstream_node_actors
                            .entry(node_id)
                            .or_default()
                            .extend(actor_ids.iter());
                    }
>>>>>>> b1d23494

                    // deal with merge and batch query node, setting upstream infos.
                    let merge_stream_node = &mut stream_node.input[0];
                    if let Some(Node::MergeNode(ref mut merge)) = merge_stream_node.node {
                        merge.upstream_actor_id.push(*upstream_actor_id);
                    } else {
                        unreachable!("chain's input[0] should always be merge");
                    }
                    let batch_stream_node = &mut stream_node.input[1];
                    if let Some(Node::BatchPlanNode(ref mut batch_query)) = batch_stream_node.node {
                        // TODO: we can also insert distribution keys here, make fragmenter
                        // even simpler.
                        let (original_indices, data) = compress_data(self.hash_mapping);
                        batch_query.hash_mapping = Some(ParallelUnitMapping {
                            original_indices,
                            data,
                        });
                        batch_query.parallel_unit_id = parallel_unit_id;
                    } else {
                        unreachable!("chain's input[1] should always be batch query");
                    }

<<<<<<< HEAD
            // finally, we should also build dispatcher infos here.
            ctx.dispatches
                .entry((*upstream_actor_id, todo!()))
                .or_default()
                .push(actor_id);
        } else {
            // otherwise, recursively deal with input nodes
            for input in &mut stream_node.input {
                self.resolve_chain_node_inner(
                    input,
                    actor_id,
                    locations,
                    upstream_parallel_unit_info,
                    tables_node_actors,
                    ctx,
                )?;
=======
                    // finally, we should also build dispatcher infos here.
                    self.dispatches
                        .entry(*upstream_actor_id)
                        .or_default()
                        .push(actor_id);
                } else {
                    // otherwise, recursively deal with input nodes
                    for input in &mut stream_node.input {
                        self.resolve_chain_node_inner(input, actor_id)?;
                    }
                }
                Ok(())
>>>>>>> b1d23494
            }
        }

        let upstream_parallel_unit_info = &self
            .fragment_manager
            .get_sink_parallel_unit_ids(dependent_table_ids)
            .await?;

        let tables_node_actors = &self
            .fragment_manager
            .get_tables_node_actors(dependent_table_ids)
            .await?;

        let mut env = Env {
            hash_mapping,
            upstream_parallel_unit_info,
            tables_node_actors,
            locations,
            dispatches,
            upstream_node_actors,
        };

        for fragment in table_fragments.fragments.values_mut() {
            // TODO: currently materialize and chain node will be in separate fragments, but they
            // could be merged into one fragment if they shared the same distribution. We should
            // also consider FragmentType::Sink once we support merging materialize and
            // chain into the same fragment.
            if fragment.fragment_type == FragmentType::Others as i32 {
                for actor in &mut fragment.actors {
                    if let Some(ref mut stream_node) = actor.nodes {
                        env.resolve_chain_node_inner(stream_node, actor.actor_id)?;
                    }
                }
            }
        }
        Ok(())
    }

    /// Create materialized view, it works as follows:
    /// 1. schedule the actors to nodes in the cluster.
    /// 2. broadcast the actor info table.
    /// (optional) get the split information of the `StreamSource` via source manager and patch
    /// actors .
    /// 3. notify related nodes to update and build the actors.
    /// 4. store related meta data.
    ///
    /// Note the `table_fragments` is required to be sorted in topology order. (Downstream first,
    /// then upstream.)
    pub async fn create_materialized_view(
        &self,
        mut table_fragments: TableFragments,
        CreateMaterializedViewContext {
            mut dispatches,
            mut upstream_node_actors,
            table_sink_map,
            dependent_table_ids,
            affiliated_source,
            hash_mapping,
            distribution_keys: _,
            next_local_table_id: _,
            is_legacy_frontend,
        }: CreateMaterializedViewContext,
    ) -> Result<()> {
        let nodes = self
            .cluster_manager
            .list_worker_node(
                WorkerType::ComputeNode,
                Some(risingwave_pb::common::worker_node::State::Running),
            )
            .await;
        if nodes.is_empty() {
            return Err(InternalError("no available node exist".to_string()).into());
        }

        let mut locations = ScheduledLocations::new();
        locations.node_locations = nodes.into_iter().map(|node| (node.id, node)).collect();

        let topological_order = table_fragments.generate_topological_order();

        // Schedule each fragment(actors) to nodes.
        for fragment_id in topological_order {
            let fragment = table_fragments.fragments.get(&fragment_id).unwrap();
            self.scheduler
                .schedule(fragment.clone(), &mut locations)
                .await?;
        }

        // resolve chain node infos, including:
        // 1. insert upstream actor id in merge node
        // 2. insert parallel unit id in batch query node
        // note: this only works for Rust frontend.
        if !is_legacy_frontend {
            self.resolve_chain_node(
                &mut table_fragments,
                &dependent_table_ids,
                &hash_mapping,
                &mut dispatches,
                &mut upstream_node_actors,
                &locations,
            )
            .await?;
        }

        // Fill hash dispatcher's mapping with scheduled locations.
        table_fragments
            .fragments
            .iter_mut()
            .for_each(|(_, fragment)| {
                fragment.actors.iter_mut().for_each(|actor| {
                    actor.dispatcher.iter_mut().for_each(|dispatcher| {
                        if dispatcher.get_type().unwrap() == DispatcherType::Hash {
                            let downstream_actors = &dispatcher.downstream_actor_id;

                            // Theoretically, a hash dispatcher should have
                            // `self.hash_parallel_count` as the number
                            // of its downstream actors. However,
                            // since the frontend optimizer is still WIP, there
                            // exists some unoptimized situation where a hash
                            // dispatcher has ONLY ONE downstream actor, which
                            // makes it behave like a simple dispatcher. As an
                            // expedient, we specially compute the consistent hash mapping here. The
                            // `if` branch could be removed after the optimizer
                            // has been fully implemented.
                            let streaming_hash_mapping = if downstream_actors.len() == 1 {
                                vec![downstream_actors[0]; hash_mapping.len()]
                            } else {
                                // extract "parallel unit -> downstream actor" mapping from
                                // locations.
                                let parallel_unit_actor_map = downstream_actors
                                    .iter()
                                    .map(|actor_id| {
                                        (
                                            locations.actor_locations.get(actor_id).unwrap().id,
                                            *actor_id,
                                        )
                                    })
                                    .collect::<HashMap<_, _>>();

                                hash_mapping
                                    .iter()
                                    .map(|parallel_unit_id| {
                                        parallel_unit_actor_map[parallel_unit_id]
                                    })
                                    .collect_vec()
                            };

                            let (original_indices, data) = compress_data(&streaming_hash_mapping);
                            dispatcher.hash_mapping = Some(ActorMapping {
                                original_indices,
                                data,
                            });
                        }
                    });
                })
            });

        let actor_info = locations
            .actor_locations
            .iter()
            .map(|(&actor_id, parallel_unit)| {
                (
                    actor_id,
                    ActorStatus {
                        parallel_unit: Some(parallel_unit.clone()),
                        state: ActorState::Inactive as i32,
                    },
                )
            })
            .collect();

        table_fragments.set_actor_status(actor_info);
        let mut actor_map = table_fragments.actor_map();

        let mut source_actors_group_by_fragment = HashMap::new();
        for fragment in table_fragments.fragments() {
            let mut source_actors = HashMap::new();
            for actor in &fragment.actors {
                if let Some(source_id) =
                    TableFragments::fetch_stream_source_id(actor.nodes.as_ref().unwrap())
                {
                    source_actors
                        .entry(source_id)
                        .or_insert(vec![])
                        .push(actor.actor_id as ActorId)
                }
            }

            for (source_id, actors) in source_actors {
                source_actors_group_by_fragment
                    .entry(source_id)
                    .or_insert(vec![])
                    .push(actors)
            }
        }

        let split_assignment = self
            .source_manager
            .schedule_split_for_actors(source_actors_group_by_fragment, affiliated_source)
            .await?;

        // patch source actors with splits
        for (actor_id, actor) in &mut actor_map {
            if let Some(splits) = split_assignment.get(actor_id) {
                let mut node = actor.nodes.as_mut().unwrap();
                while !node.input.is_empty() {
                    node = node.input.first_mut().unwrap();
                }

                if let Some(Node::SourceNode(s)) = node.node.as_mut() {
                    log::debug!(
                        "patching source node #{} with splits {:?}",
                        actor_id,
                        splits
                    );

                    if !splits.is_empty() {
                        s.stream_source_state = Some(StreamSourceState {
                            split_type: splits.first().unwrap().get_type(),
                            stream_source_splits: splits
                                .iter()
                                .map(|split| split.to_string().unwrap().as_bytes().to_vec())
                                .collect(),
                        });
                    }
                }
            }
        }

        // Actors on each stream node will need to know where their upstream lies. `actor_info`
        // includes such information. It contains: 1. actors in the current create
        // materialized view request. 2. all upstream actors.
        let mut actor_infos_to_broadcast = locations.actor_infos();
        actor_infos_to_broadcast.extend(upstream_node_actors.iter().flat_map(
            |(node_id, upstreams)| {
                upstreams.iter().map(|up_id| ActorInfo {
                    actor_id: *up_id,
                    host: locations.node_locations.get(node_id).unwrap().host.clone(),
                })
            },
        ));

        let actor_host_infos = locations.actor_info_map();

        let node_actors = locations.node_actors();

        let dispatches = dispatches
            .iter()
            .map(|(up_id, down_ids)| {
                (
                    *up_id,
                    down_ids
                        .iter()
                        .map(|down_id| {
                            actor_host_infos
                                .get(down_id)
                                .expect("downstream actor info not exist")
                                .clone()
                        })
                        .collect_vec(),
                )
            })
            .collect::<HashMap<_, _>>();

<<<<<<< HEAD
        let up_id_to_down_info = dispatches
            .iter()
            .map(|((up_id, _dispatcher_id), down_info)| (*up_id, down_info.clone()))
            .collect::<HashMap<_, _>>();

        let mut node_hanging_channels = ctx
            .upstream_node_actors
=======
        let mut node_hanging_channels = upstream_node_actors
>>>>>>> b1d23494
            .iter()
            .map(|(node_id, up_ids)| {
                (
                    *node_id,
                    up_ids
                        .iter()
                        .flat_map(|up_id| {
                            up_id_to_down_info
                                .get(up_id)
                                .expect("expected dispatches info")
                                .iter()
                                .map(|down_info| HangingChannel {
                                    upstream: Some(ActorInfo {
                                        actor_id: *up_id,
                                        host: None,
                                    }),
                                    downstream: Some(down_info.clone()),
                                })
                        })
                        .collect_vec(),
                )
            })
            .collect::<HashMap<_, _>>();

        // We send RPC request in two stages.
        // The first stage does 2 things: broadcast actor info, and send local actor ids to
        // different WorkerNodes. Such that each WorkerNode knows the overall actor
        // allocation, but not actually builds it. We initialize all channels in this stage.
        for (node_id, actors) in &node_actors {
            let node = locations.node_locations.get(node_id).unwrap();

            let client = self.clients.get(node).await?;

            client
                .to_owned()
                .broadcast_actor_info_table(BroadcastActorInfoTableRequest {
                    info: actor_infos_to_broadcast.clone(),
                })
                .await
                .to_rw_result_with(|| format!("failed to connect to {}", node_id))?;

            let stream_actors = actors
                .iter()
                .map(|actor_id| actor_map.get(actor_id).cloned().unwrap())
                .collect::<Vec<_>>();

            let request_id = Uuid::new_v4().to_string();
            tracing::debug!(request_id = request_id.as_str(), actors = ?actors, "update actors");
            client
                .to_owned()
                .update_actors(UpdateActorsRequest {
                    request_id,
                    actors: stream_actors.clone(),
                    hanging_channels: node_hanging_channels.remove(node_id).unwrap_or_default(),
                })
                .await
                .to_rw_result_with(|| format!("failed to connect to {}", node_id))?;
        }

        for (node_id, hanging_channels) in node_hanging_channels {
            let node = locations.node_locations.get(&node_id).unwrap();

            let client = self.clients.get(node).await?;
            let request_id = Uuid::new_v4().to_string();

            client
                .to_owned()
                .update_actors(UpdateActorsRequest {
                    request_id,
                    actors: vec![],
                    hanging_channels,
                })
                .await
                .to_rw_result_with(|| format!("failed to connect to {}", node_id))?;
        }

        // In the second stage, each [`WorkerNode`] builds local actors and connect them with
        // channels.
        for (node_id, actors) in node_actors {
            let node = locations.node_locations.get(&node_id).unwrap();

            let client = self.clients.get(node).await?;

            let request_id = Uuid::new_v4().to_string();
            tracing::debug!(request_id = request_id.as_str(), actors = ?actors, "build actors");
            client
                .to_owned()
                .build_actors(BuildActorsRequest {
                    request_id,
                    actor_id: actors,
                })
                .await
                .to_rw_result_with(|| format!("failed to connect to {}", node_id))?;
        }

        // Add table fragments to meta store with state: `State::Creating`.
        self.fragment_manager
            .start_create_table_fragments(table_fragments.clone())
            .await?;
        self.barrier_manager
            .run_command(Command::CreateMaterializedView {
                table_fragments,
                table_sink_map,
                dispatches,
            })
            .await?;

        Ok(())
    }

    /// Dropping materialized view is done by barrier manager. Check
    /// [`Command::DropMaterializedView`] for details.
    pub async fn drop_materialized_view(&self, table_id: &TableId) -> Result<()> {
        self.barrier_manager
            .run_command(Command::DropMaterializedView(*table_id))
            .await?;

        Ok(())
    }

    /// Flush means waiting for the next barrier to collect.
    pub async fn flush(&self) -> Result<()> {
        let start = Instant::now();

        debug!("start barrier flush");
        self.barrier_manager
            .wait_for_next_barrier_to_collect()
            .await?;

        let elapsed = Instant::now().duration_since(start);
        info!("barrier flushed in {:?}", elapsed);

        Ok(())
    }
}

#[cfg(test)]
mod tests {
    use std::collections::{BTreeMap, HashMap, HashSet};
    use std::net::SocketAddr;
    use std::sync::{Arc, Mutex};
    use std::thread::sleep;
    use std::time::Duration;

    use risingwave_common::catalog::TableId;
    use risingwave_common::error::tonic_err;
    use risingwave_pb::common::{HostAddress, WorkerType};
    use risingwave_pb::meta::table_fragments::fragment::{FragmentDistributionType, FragmentType};
    use risingwave_pb::meta::table_fragments::Fragment;
    use risingwave_pb::plan::TableRefId;
    use risingwave_pb::stream_plan::*;
    use risingwave_pb::stream_service::stream_service_server::{
        StreamService, StreamServiceServer,
    };
    use risingwave_pb::stream_service::{
        BroadcastActorInfoTableResponse, BuildActorsResponse, DropActorsRequest,
        DropActorsResponse, InjectBarrierRequest, InjectBarrierResponse, UpdateActorsResponse, *,
    };
    use tokio::sync::mpsc::UnboundedSender;
    use tokio::task::JoinHandle;
    use tonic::{Request, Response, Status};

    use super::*;
    use crate::barrier::GlobalBarrierManager;
    use crate::cluster::ClusterManager;
    use crate::hummock::HummockManager;
    use crate::manager::{CatalogManager, MetaSrvEnv};
    use crate::model::ActorId;
    use crate::rpc::metrics::MetaMetrics;
    use crate::storage::MemStore;
    use crate::stream::{FragmentManager, SourceManager};

    struct FakeFragmentState {
        actor_streams: Mutex<HashMap<ActorId, StreamActor>>,
        actor_ids: Mutex<HashSet<ActorId>>,
        actor_infos: Mutex<HashMap<ActorId, HostAddress>>,
    }

    struct FakeStreamService {
        inner: Arc<FakeFragmentState>,
    }

    #[async_trait::async_trait]
    impl StreamService for FakeStreamService {
        async fn update_actors(
            &self,
            request: Request<UpdateActorsRequest>,
        ) -> std::result::Result<Response<UpdateActorsResponse>, Status> {
            let req = request.into_inner();
            let mut guard = self.inner.actor_streams.lock().unwrap();
            for actor in req.get_actors() {
                guard.insert(actor.get_actor_id(), actor.clone());
            }

            Ok(Response::new(UpdateActorsResponse { status: None }))
        }

        async fn build_actors(
            &self,
            request: Request<BuildActorsRequest>,
        ) -> std::result::Result<Response<BuildActorsResponse>, Status> {
            let req = request.into_inner();
            let mut guard = self.inner.actor_ids.lock().unwrap();
            for id in req.get_actor_id() {
                guard.insert(*id);
            }

            Ok(Response::new(BuildActorsResponse {
                request_id: "".to_string(),
                status: None,
            }))
        }

        async fn broadcast_actor_info_table(
            &self,
            request: Request<BroadcastActorInfoTableRequest>,
        ) -> std::result::Result<Response<BroadcastActorInfoTableResponse>, Status> {
            let req = request.into_inner();
            let mut guard = self.inner.actor_infos.lock().unwrap();
            for info in req.get_info() {
                guard.insert(
                    info.get_actor_id(),
                    info.get_host().map_err(tonic_err)?.clone(),
                );
            }

            Ok(Response::new(BroadcastActorInfoTableResponse {
                status: None,
            }))
        }

        async fn drop_actors(
            &self,
            _request: Request<DropActorsRequest>,
        ) -> std::result::Result<Response<DropActorsResponse>, Status> {
            panic!("not implemented")
        }

        async fn inject_barrier(
            &self,
            _request: Request<InjectBarrierRequest>,
        ) -> std::result::Result<Response<InjectBarrierResponse>, Status> {
            Ok(Response::new(InjectBarrierResponse::default()))
        }

        async fn create_source(
            &self,
            _request: Request<CreateSourceRequest>,
        ) -> std::result::Result<Response<CreateSourceResponse>, Status> {
            unimplemented!()
        }

        async fn drop_source(
            &self,
            _request: Request<DropSourceRequest>,
        ) -> std::result::Result<Response<DropSourceResponse>, Status> {
            unimplemented!()
        }

        async fn force_stop_actors(
            &self,
            _request: Request<ForceStopActorsRequest>,
        ) -> std::result::Result<Response<ForceStopActorsResponse>, Status> {
            Ok(Response::new(ForceStopActorsResponse::default()))
        }

        async fn sync_sources(
            &self,
            _request: Request<SyncSourcesRequest>,
        ) -> std::result::Result<Response<SyncSourcesResponse>, Status> {
            Ok(Response::new(SyncSourcesResponse::default()))
        }
    }

    struct MockServices {
        global_stream_manager: GlobalStreamManager<MemStore>,
        fragment_manager: FragmentManagerRef<MemStore>,
        state: Arc<FakeFragmentState>,
        join_handles: Vec<JoinHandle<()>>,
        shutdown_txs: Vec<UnboundedSender<()>>,
    }

    impl MockServices {
        async fn start(host: &str, port: u16) -> Result<Self> {
            let addr = SocketAddr::new(host.parse().unwrap(), port);
            let state = Arc::new(FakeFragmentState {
                actor_streams: Mutex::new(HashMap::new()),
                actor_ids: Mutex::new(HashSet::new()),
                actor_infos: Mutex::new(HashMap::new()),
            });
            let fake_service = FakeStreamService {
                inner: state.clone(),
            };

            let (shutdown_tx, mut shutdown_rx) = tokio::sync::mpsc::unbounded_channel::<()>();
            let stream_srv = StreamServiceServer::new(fake_service);
            let join_handle = tokio::spawn(async move {
                tonic::transport::Server::builder()
                    .add_service(stream_srv)
                    .serve_with_shutdown(addr, async move {
                        shutdown_rx.recv().await;
                    })
                    .await
                    .unwrap();
            });
            sleep(Duration::from_secs(1));

            let env = MetaSrvEnv::for_test().await;
            let cluster_manager =
                Arc::new(ClusterManager::new(env.clone(), Duration::from_secs(3600)).await?);
            let host = HostAddress {
                host: host.to_string(),
                port: port as i32,
            };
            cluster_manager
                .add_worker_node(host.clone(), WorkerType::ComputeNode)
                .await?;
            cluster_manager.activate_worker_node(host).await?;

            let catalog_manager = Arc::new(CatalogManager::new(env.clone()).await?);
            let fragment_manager = Arc::new(FragmentManager::new(env.meta_store_ref()).await?);
            let meta_metrics = Arc::new(MetaMetrics::new());
            let hummock_manager = Arc::new(
                HummockManager::new(env.clone(), cluster_manager.clone(), meta_metrics.clone())
                    .await?,
            );
            let barrier_manager = Arc::new(GlobalBarrierManager::new(
                env.clone(),
                cluster_manager.clone(),
                catalog_manager.clone(),
                fragment_manager.clone(),
                hummock_manager,
                meta_metrics.clone(),
            ));

            let source_manager = Arc::new(
                SourceManager::new(
                    env.clone(),
                    cluster_manager.clone(),
                    barrier_manager.clone(),
                    catalog_manager.clone(),
                )
                .await?,
            );

            let stream_manager = GlobalStreamManager::new(
                env.clone(),
                fragment_manager.clone(),
                barrier_manager.clone(),
                cluster_manager.clone(),
                source_manager.clone(),
            )
            .await?;

            let (join_handle_2, shutdown_tx_2) = GlobalBarrierManager::start(barrier_manager).await;

            Ok(Self {
                global_stream_manager: stream_manager,
                fragment_manager,
                state,
                join_handles: vec![join_handle_2, join_handle],
                shutdown_txs: vec![shutdown_tx_2, shutdown_tx],
            })
        }

        async fn stop(self) {
            for shutdown_tx in self.shutdown_txs {
                shutdown_tx.send(()).unwrap();
                tokio::time::sleep(Duration::from_millis(150)).await;
            }
            for join_handle in self.join_handles {
                join_handle.await.unwrap();
            }
        }
    }

    #[tokio::test(flavor = "multi_thread")]
    async fn test_create_materialized_view() -> Result<()> {
        let services = MockServices::start("127.0.0.1", 12333).await?;

        let table_ref_id = TableRefId {
            schema_ref_id: None,
            table_id: 0,
        };
        let table_id = TableId::from(&Some(table_ref_id.clone()));

        let actors = (0..5)
            .map(|i| StreamActor {
                actor_id: i,
                // A dummy node to avoid panic.
                nodes: Some(risingwave_pb::stream_plan::StreamNode {
                    node: Some(
                        risingwave_pb::stream_plan::stream_node::Node::MaterializeNode(
                            risingwave_pb::stream_plan::MaterializeNode {
                                table_ref_id: Some(table_ref_id.clone()),
                                ..Default::default()
                            },
                        ),
                    ),
                    operator_id: 1,
                    ..Default::default()
                }),
                ..Default::default()
            })
            .collect::<Vec<_>>();

        let mut fragments = BTreeMap::default();
        fragments.insert(
            0,
            Fragment {
                fragment_id: 0,
                fragment_type: FragmentType::Sink as i32,
                distribution_type: FragmentDistributionType::Hash as i32,
                actors: actors.clone(),
            },
        );
        let table_fragments = TableFragments::new(table_id, fragments, vec![]);

        let ctx = CreateMaterializedViewContext::default();

        services
            .global_stream_manager
            .create_materialized_view(table_fragments, ctx)
            .await?;

        for actor in actors {
            assert_eq!(
                services
                    .state
                    .actor_streams
                    .lock()
                    .unwrap()
                    .get(&actor.get_actor_id())
                    .cloned()
                    .unwrap(),
                actor
            );
            assert!(services
                .state
                .actor_ids
                .lock()
                .unwrap()
                .contains(&actor.get_actor_id()));
            assert_eq!(
                services
                    .state
                    .actor_infos
                    .lock()
                    .unwrap()
                    .get(&actor.get_actor_id())
                    .cloned()
                    .unwrap(),
                HostAddress {
                    host: "127.0.0.1".to_string(),
                    port: 12333,
                }
            );
        }

        let sink_actor_ids = services
            .fragment_manager
            .get_table_sink_actor_ids(&table_id)
            .await?;
        let actor_ids = services
            .fragment_manager
            .get_table_actor_ids(&table_id)
            .await?;
        assert_eq!(sink_actor_ids, (0..5).collect::<Vec<u32>>());
        assert_eq!(actor_ids, (0..5).collect::<Vec<u32>>());

        services.stop().await;
        Ok(())
    }
}<|MERGE_RESOLUTION|>--- conflicted
+++ resolved
@@ -115,48 +115,10 @@
         table_fragments: &mut TableFragments,
         dependent_table_ids: &HashSet<TableId>,
         hash_mapping: &Vec<ParallelUnitId>,
-        dispatches: &mut HashMap<ActorId, Vec<ActorId>>,
+        dispatches: &mut HashMap<(ActorId, DispatcherId), Vec<ActorId>>,
         upstream_node_actors: &mut HashMap<WorkerId, Vec<ActorId>>,
         locations: &ScheduledLocations,
     ) -> Result<()> {
-<<<<<<< HEAD
-        // if node is chain node, we insert upstream ids into chain's input(merge)
-        if let Some(Node::ChainNode(ref mut chain)) = stream_node.node {
-            // get upstream table id
-            let table_id = TableId::from(&chain.table_ref_id);
-
-            let (upstream_actor_id, parallel_unit_id) = {
-                // 1. use table id to get upstream parallel_unit->actor_id mapping
-                let upstream_parallel_actor_mapping =
-                    upstream_parallel_unit_info.get(&table_id).unwrap();
-                // 2. use our actor id to get our parallel unit id
-                let parallel_unit_id = locations.actor_locations.get(&actor_id).unwrap().id;
-                // 3. and use our parallel unit id to get upstream actor id
-                (
-                    upstream_parallel_actor_mapping
-                        .get(&parallel_unit_id)
-                        .unwrap(),
-                    parallel_unit_id,
-                )
-            };
-
-            // fill upstream node-actor info for later use
-            let chain_upstream_node_actors = tables_node_actors
-                .get(&table_id)
-                .unwrap()
-                .iter()
-                .flat_map(|(node_id, actor_ids)| {
-                    actor_ids.iter().map(|actor_id| (*node_id, *actor_id))
-                })
-                .filter(|(_, actor_id)| *upstream_actor_id == *actor_id)
-                .into_group_map();
-            for (node_id, actor_ids) in chain_upstream_node_actors {
-                ctx.upstream_node_actors
-                    .entry(node_id)
-                    .or_default()
-                    .extend(actor_ids.iter());
-            }
-=======
         // The closure environment. Used to simulate recursive closure.
         struct Env<'a> {
             hash_mapping: &'a Vec<ParallelUnitId>,
@@ -164,7 +126,7 @@
             tables_node_actors: &'a HashMap<TableId, BTreeMap<WorkerId, Vec<ActorId>>>,
             locations: &'a ScheduledLocations,
 
-            dispatches: &'a mut HashMap<ActorId, Vec<ActorId>>,
+            dispatches: &'a mut HashMap<(ActorId, DispatcherId), Vec<ActorId>>,
             upstream_node_actors: &'a mut HashMap<WorkerId, Vec<ActorId>>,
         }
 
@@ -212,7 +174,6 @@
                             .or_default()
                             .extend(actor_ids.iter());
                     }
->>>>>>> b1d23494
 
                     // deal with merge and batch query node, setting upstream infos.
                     let merge_stream_node = &mut stream_node.input[0];
@@ -235,27 +196,9 @@
                         unreachable!("chain's input[1] should always be batch query");
                     }
 
-<<<<<<< HEAD
-            // finally, we should also build dispatcher infos here.
-            ctx.dispatches
-                .entry((*upstream_actor_id, todo!()))
-                .or_default()
-                .push(actor_id);
-        } else {
-            // otherwise, recursively deal with input nodes
-            for input in &mut stream_node.input {
-                self.resolve_chain_node_inner(
-                    input,
-                    actor_id,
-                    locations,
-                    upstream_parallel_unit_info,
-                    tables_node_actors,
-                    ctx,
-                )?;
-=======
                     // finally, we should also build dispatcher infos here.
                     self.dispatches
-                        .entry(*upstream_actor_id)
+                        .entry((*upstream_actor_id, todo!()))
                         .or_default()
                         .push(actor_id);
                 } else {
@@ -265,7 +208,6 @@
                     }
                 }
                 Ok(())
->>>>>>> b1d23494
             }
         }
 
@@ -529,17 +471,12 @@
             })
             .collect::<HashMap<_, _>>();
 
-<<<<<<< HEAD
         let up_id_to_down_info = dispatches
             .iter()
             .map(|((up_id, _dispatcher_id), down_info)| (*up_id, down_info.clone()))
             .collect::<HashMap<_, _>>();
 
-        let mut node_hanging_channels = ctx
-            .upstream_node_actors
-=======
         let mut node_hanging_channels = upstream_node_actors
->>>>>>> b1d23494
             .iter()
             .map(|(node_id, up_ids)| {
                 (
