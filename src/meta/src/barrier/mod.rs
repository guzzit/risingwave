// Copyright 2022 Singularity Data
//
// Licensed under the Apache License, Version 2.0 (the "License");
// you may not use this file except in compliance with the License.
// You may obtain a copy of the License at
//
// http://www.apache.org/licenses/LICENSE-2.0
//
// Unless required by applicable law or agreed to in writing, software
// distributed under the License is distributed on an "AS IS" BASIS,
// WITHOUT WARRANTIES OR CONDITIONS OF ANY KIND, either express or implied.
// See the License for the specific language governing permissions and
// limitations under the License.

use std::cmp::Ordering;
use std::collections::{BinaryHeap, HashSet, VecDeque};
use std::iter::once;
use std::sync::atomic::AtomicBool;
use std::sync::{atomic, Arc};
use std::time::Duration;

use futures::future::try_join_all;
use itertools::Itertools;
use risingwave_common::catalog::TableId;
use risingwave_common::error::{ErrorCode, Result, RwError, ToRwResult};
use risingwave_common::util::epoch::INVALID_EPOCH;
use risingwave_hummock_sdk::HummockEpoch;
use risingwave_pb::common::worker_node::State::Running;
use risingwave_pb::common::WorkerType;
use risingwave_pb::data::Barrier;
use risingwave_pb::stream_service::{InjectBarrierRequest, InjectBarrierResponse};
use smallvec::SmallVec;
use tokio::sync::mpsc::{UnboundedReceiver, UnboundedSender};
use tokio::sync::{oneshot, watch, RwLock};
use tokio::task::JoinHandle;
use uuid::Uuid;

pub use self::command::Command;
use self::command::CommandContext;
use self::info::BarrierActorInfo;
use self::notifier::{Notifier, UnfinishedNotifiers};
use crate::cluster::{ClusterManagerRef, META_NODE_ID};
use crate::hummock::HummockManagerRef;
use crate::manager::{CatalogManagerRef, MetaSrvEnv};
use crate::model::{ActorId, BarrierManagerState};
use crate::rpc::metrics::MetaMetrics;
use crate::storage::MetaStore;
use crate::stream::FragmentManagerRef;

mod command;
mod info;
mod notifier;
mod recovery;

type Scheduled = (Command, SmallVec<[Notifier; 1]>);

#[derive(Debug)]
enum BarrierSendResult {
    Ok(
        Epoch,
        HashSet<ActorId>,
        SmallVec<[Notifier; 1]>,
        Vec<InjectBarrierResponse>,
    ),
    Err(Command, RwError, bool),
}

/// A buffer or queue for scheduling barriers.
struct ScheduledBarriers {
    buffer: RwLock<VecDeque<Scheduled>>,

    /// When `buffer` is not empty anymore, all subscribers of this watcher will be notified.
    changed_tx: watch::Sender<()>,
}

impl ScheduledBarriers {
    fn new() -> Self {
        Self {
            buffer: RwLock::new(VecDeque::new()),
            changed_tx: watch::channel(()).0,
        }
    }

    /// Pop a scheduled barrier from the buffer, or a default checkpoint barrier if not exists.
    async fn pop_or_default(&self) -> Scheduled {
        let mut buffer = self.buffer.write().await;

        // If no command scheduled, create periodic checkpoint barrier by default.
        buffer
            .pop_front()
            .unwrap_or_else(|| (Command::checkpoint(), Default::default()))
    }

    /// Wait for at least one scheduled barrier in the buffer.
    async fn wait_one(&self) {
        let buffer = self.buffer.read().await;
        if buffer.len() > 0 {
            return;
        }
        let mut rx = self.changed_tx.subscribe();
        drop(buffer);

        rx.changed().await.unwrap();
    }

    /// Push a scheduled barrier into the buffer.
    async fn push(&self, scheduled: Scheduled) {
        let mut buffer = self.buffer.write().await;
        buffer.push_back(scheduled);
        if buffer.len() == 1 {
            self.changed_tx.send(()).ok();
        }
    }

    /// Attach `new_notifiers` to the very first scheduled barrier. If there's no one scheduled, a
    /// default checkpoint barrier will be created.
    async fn attach_notifiers(&self, new_notifiers: impl IntoIterator<Item = Notifier>) {
        let mut buffer = self.buffer.write().await;
        match buffer.front_mut() {
            Some((_, notifiers)) => notifiers.extend(new_notifiers),
            None => {
                // If no command scheduled, create periodic checkpoint barrier by default.
                buffer.push_back((Command::checkpoint(), new_notifiers.into_iter().collect()));
                if buffer.len() == 1 {
                    self.changed_tx.send(()).ok();
                }
            }
        }
    }

    /// Clear all buffered scheduled barriers, and notify their subscribers with failed as aborted.
    async fn abort(&self) {
        let mut buffer = self.buffer.write().await;
        while let Some((_, notifiers)) = buffer.pop_front() {
            notifiers.into_iter().for_each(|notify| {
                notify.notify_collection_failed(RwError::from(ErrorCode::InternalError(
                    "Scheduled barrier abort.".to_string(),
                )))
            })
        }
    }
}

/// [`crate::barrier::GlobalBarrierManager`] sends barriers to all registered compute nodes and
/// collect them, with monotonic increasing epoch numbers. On compute nodes, `LocalBarrierManager`
/// in `risingwave_stream` crate will serve these requests and dispatch them to source actors.
///
/// Configuration change in our system is achieved by the mutation in the barrier. Thus,
/// [`crate::barrier::GlobalBarrierManager`] provides a set of interfaces like a state machine,
/// accepting [`Command`] that carries info to build `Mutation`. To keep the consistency between
/// barrier manager and meta store, some actions like "drop materialized view" or "create mv on mv"
/// must be done in barrier manager transactional using [`Command`].
pub struct GlobalBarrierManager<S: MetaStore> {
    /// The maximal interval for sending a barrier.
    interval: Duration,

    /// Enable recovery or not when failover.
    enable_recovery: bool,

    /// The queue of scheduled barriers.
    scheduled_barriers: ScheduledBarriers,

    cluster_manager: ClusterManagerRef<S>,

    catalog_manager: CatalogManagerRef<S>,

    fragment_manager: FragmentManagerRef<S>,

    hummock_manager: HummockManagerRef<S>,

    metrics: Arc<MetaMetrics>,

    env: MetaSrvEnv<S>,

    epoch_heap: Arc<RwLock<BinaryHeap<HeapNode>>>,

    wait_recovery: Arc<AtomicBool>,

    abort_command: Arc<RwLock<Vec<Command>>>,

    semaphore: Arc<RwLock<u32>>,
}

struct HeapNode {
    prev_epoch: u64,
    tx: Option<oneshot::Sender<()>>,
}

impl HeapNode {
    fn new(prev_epoch: u64, tx: Option<oneshot::Sender<()>>) -> Self {
        Self { prev_epoch, tx }
    }

    fn notify_wait(&mut self) {
        if let Some(tx) = self.tx.take() {
            tx.send(()).ok();
        }
    }
}

impl Eq for HeapNode {}
impl PartialEq for HeapNode {
    fn eq(&self, other: &Self) -> bool {
        other.prev_epoch == self.prev_epoch
    }
}

impl PartialOrd for HeapNode {
    fn partial_cmp(&self, other: &Self) -> Option<Ordering> {
        other.prev_epoch.partial_cmp(&self.prev_epoch)
    }
}

impl Ord for HeapNode
where
    Self: PartialOrd,
{
    fn cmp(&self, other: &HeapNode) -> Ordering {
        self.partial_cmp(other).unwrap()
    }
}

impl<S> GlobalBarrierManager<S>
where
    S: MetaStore,
{
    /// Create a new [`crate::barrier::GlobalBarrierManager`].
    pub fn new(
        env: MetaSrvEnv<S>,
        cluster_manager: ClusterManagerRef<S>,
        catalog_manager: CatalogManagerRef<S>,
        fragment_manager: FragmentManagerRef<S>,
        hummock_manager: HummockManagerRef<S>,
        metrics: Arc<MetaMetrics>,
    ) -> Self {
        let enable_recovery = env.opts.enable_recovery;
        let interval = env.opts.checkpoint_interval;
        tracing::info!(
            "Starting barrier manager with: interval={:?}, enable_recovery={}",
            interval,
            enable_recovery
        );

        Self {
            interval,
            enable_recovery,
            cluster_manager,
            catalog_manager,
            fragment_manager,
            scheduled_barriers: ScheduledBarriers::new(),
            hummock_manager,
            metrics,
            env,
            epoch_heap: Arc::new(RwLock::new(BinaryHeap::new())),
            wait_recovery: Arc::new(AtomicBool::new(false)),
            abort_command: Arc::new(RwLock::new(vec![])),
            semaphore: Arc::new(RwLock::new(0)),
        }
    }

    pub async fn start(
        barrier_manager: BarrierManagerRef<S>,
    ) -> (JoinHandle<()>, UnboundedSender<()>) {
        let (shutdown_tx, shutdown_rx) = tokio::sync::mpsc::unbounded_channel();
        let join_handle = tokio::spawn(async move {
            barrier_manager.run(shutdown_rx).await;
        });

        (join_handle, shutdown_tx)
    }

    /// Start an infinite loop to take scheduled barriers and send them.
    async fn run(&self, mut shutdown_rx: UnboundedReceiver<()>) {
        let env = self.env.clone();
        let mut unfinished = UnfinishedNotifiers::default();
        let mut state = BarrierManagerState::create(env.meta_store()).await;

        if self.enable_recovery {
            // handle init, here we simply trigger a recovery process to achieve the consistency. We
            // may need to avoid this when we have more state persisted in meta store.
            let new_epoch = state.prev_epoch.next();
            assert!(new_epoch > state.prev_epoch);
            state.prev_epoch = new_epoch;

            let (new_epoch, actors_to_finish, finished_create_mviews) =
                self.recovery(state.prev_epoch).await;
            unfinished.add(new_epoch.0, actors_to_finish, vec![]);
            for finished in finished_create_mviews {
                unfinished.finish_actors(finished.epoch, once(finished.actor_id));
            }
            state.prev_epoch = new_epoch;
            state.update(env.meta_store()).await.unwrap();
        }
        let mut last_epoch = state.prev_epoch.0;
        let mut min_interval = tokio::time::interval(self.interval);
        min_interval.set_missed_tick_behavior(tokio::time::MissedTickBehavior::Delay);
        let (barrier_send_tx, mut barrier_send_rx) = tokio::sync::mpsc::unbounded_channel();
        loop {
            tokio::select! {
                biased;
                // Shutdown
                _ = shutdown_rx.recv() => {
                    tracing::info!("Barrier manager is shutting down");
                    return;
                }
                result = barrier_send_rx.recv() =>{
                    match result{
                        Some(BarrierSendResult::Ok(new_epoch,actors_to_finish,notifiers,responses)) => {
                            unfinished.add(new_epoch.0, actors_to_finish, notifiers);

                            for finished in responses.into_iter().flat_map(|r| r.finished_create_mviews) {
                                unfinished.finish_actors(finished.epoch, once(finished.actor_id));
                            }

                        state.prev_epoch = new_epoch;

                        }
                        Some(BarrierSendResult::Err(command,e,isover)) => {
                            if self.enable_recovery {
                                // if not over , need wait all err barrier
                                self.wait_recovery.store(true,atomic::Ordering::SeqCst);
                                self.abort_command.write().await.push(command);
                                if isover{
                                    // If failed, enter recovery mode.
                                    let (new_epoch, actors_to_finish, finished_create_mviews) =
                                    self.recovery(state.prev_epoch, Some(self.abort_command.clone())).await;
                                    unfinished = UnfinishedNotifiers::default();
                                    unfinished.add(new_epoch.0, actors_to_finish, vec![]);
                                    for finished in finished_create_mviews {
                                        unfinished.finish_actors(finished.epoch, once(finished.actor_id));
                                    }

                                    state.prev_epoch = new_epoch;
                                    last_epoch = new_epoch.0;

                                    self.wait_recovery.store(false,atomic::Ordering::SeqCst);
                                    self.abort_command.write().await.clear();
                                }
                            } else {
                                panic!("failed to execute barrier: {:?}", e);
                            }
                        }
                        _=>{}
                    }
                    state.update(self.env.meta_store()).await.unwrap();
                    continue;
                }
                // there's barrier scheduled.
                _ = self.scheduled_barriers.wait_one() => {
                    if self.wait_recovery.load(atomic::Ordering::SeqCst){
                        continue;
                    }
                }
                // Wait for the minimal interval,
                _ = min_interval.tick() => {
                    if self.wait_recovery.load(atomic::Ordering::SeqCst){
                        continue;
                    }
                    if self.semaphore.read().await.gt(&0){
                        continue;
                    }
                }
            }
            // Get a barrier to send.
            let (command, notifiers) = self.scheduled_barriers.pop_or_default().await;

            match command {
                Command::Plain(..) => {}
                _ => {
                    let mut semaphore = self.semaphore.write().await;
                    *semaphore += 1;
                }
            }

            let info = self.resolve_actor_info(command.creating_table_id()).await;
            // When there's no actors exist in the cluster, we don't need to send the barrier. This
            // is an advance optimization. Besides if another barrier comes immediately,
            // it may send a same epoch and fail the epoch check.
            if info.nothing_to_do() {
                let mut notifiers = notifiers;
                notifiers.iter_mut().for_each(Notifier::notify_to_send);
                notifiers.iter_mut().for_each(Notifier::notify_collected);
                continue;
            }
<<<<<<< HEAD
            let new_epoch = Epoch::now();
            let prev_epoch = Epoch::from(last_epoch);
            last_epoch = new_epoch.0;
            // debug!("new_epoch{:?},prev_epoch{:?},command:{:?}",new_epoch,prev_epoch,command);
            assert!(
                new_epoch > prev_epoch,
                "new{:?},prev{:?}",
                new_epoch,
                prev_epoch
=======
            let new_epoch = state.prev_epoch.next();
            assert!(new_epoch > state.prev_epoch);
            let command_ctx = CommandContext::new(
                self.fragment_manager.clone(),
                self.env.stream_clients_ref(),
                &info,
                &state.prev_epoch,
                &new_epoch,
                command,
>>>>>>> fb519e5d
            );

            let env = self.env.clone();
            let fragment_manager = self.fragment_manager.clone();
            let metrics = self.metrics.clone();
            let barrier_send_tx_clone = barrier_send_tx.clone();
            let heap = self.epoch_heap.clone();
            let hummock_manager = self.hummock_manager.clone();
            let wait_recovery = self.wait_recovery.clone();
            let semaphore = self.semaphore.clone();

            tokio::spawn(async move {
                let (wait_tx, wait_rx) = oneshot::channel();
                heap.write()
                    .await
                    .push(HeapNode::new(prev_epoch.0, Some(wait_tx)));

                let env = env.clone();
                let command_ctx = CommandContext::new(
                    fragment_manager.clone(),
                    env.stream_clients_ref(),
                    &info,
                    &prev_epoch,
                    &new_epoch,
                    command.clone(),
                );
                let mut notifiers = notifiers;
                notifiers.iter_mut().for_each(Notifier::notify_to_send);
                let result = GlobalBarrierManager::run_inner(
                    env.clone(),
                    metrics,
                    &command_ctx,
                    heap.clone(),
                    hummock_manager,
                    wait_recovery,
                    wait_rx,
                )
                .await;

                // debug!("over,new_epoch{:?}",new_epoch);
                match command {
                    Command::Plain(..) => {}
                    _ => {
                        let mut semaphore = semaphore.write().await;
                        *semaphore -= 1;
                    }
                }
<<<<<<< HEAD
                match result {
                    Ok(responses) => {
                        // Notify about collected first.
                        notifiers.iter_mut().for_each(Notifier::notify_collected);
                        // Then try to finish the barrier for Create MVs.
                        let actors_to_finish = command_ctx.actors_to_finish();
                        barrier_send_tx_clone
                            .send(BarrierSendResult::Ok(
                                new_epoch,
                                actors_to_finish,
                                notifiers,
                                responses,
                            ))
                            .unwrap();
                    }
                    Err(e) => {
                        notifiers
                            .into_iter()
                            .for_each(|notifier| notifier.notify_collection_failed(e.clone()));
                        let mut is_over = false;
                        if heap.read().await.len() == 1 {
                            is_over = true;
=======
                Err(e) => {
                    notifiers
                        .into_iter()
                        .for_each(|notifier| notifier.notify_collection_failed(e.clone()));
                    if self.enable_recovery {
                        // If failed, enter recovery mode.
                        let (new_epoch, actors_to_finish, finished_create_mviews) =
                            self.recovery(state.prev_epoch).await;
                        unfinished = UnfinishedNotifiers::default();
                        unfinished.add(new_epoch.0, actors_to_finish, vec![]);
                        for finished in finished_create_mviews {
                            unfinished.finish_actors(finished.epoch, once(finished.actor_id));
>>>>>>> fb519e5d
                        }
                        barrier_send_tx_clone
                            .send(BarrierSendResult::Err(command, e, is_over))
                            .unwrap();
                    }
                }
                heap.write().await.pop();
                if let Some(mut next_heap_node) = heap.write().await.peek_mut() {
                    next_heap_node.notify_wait();
                }
            });
        }
    }

    /// Running a scheduled command.
    async fn run_inner<'a>(
        env: MetaSrvEnv<S>,
        metrics: Arc<MetaMetrics>,
        command_context: &CommandContext<'a, S>,
        heap: Arc<RwLock<BinaryHeap<HeapNode>>>,
        hummock_manager: HummockManagerRef<S>,
        wait_recovery: Arc<AtomicBool>,
        wait_rx: oneshot::Receiver<()>,
    ) -> Result<Vec<InjectBarrierResponse>> {
        let timer = metrics.barrier_latency.start_timer();

        // Wait for all barriers collected
        let result = GlobalBarrierManager::inject_barrier(env, command_context).await;
        // Commit this epoch to Hummock
        if command_context.prev_epoch.0 != INVALID_EPOCH {
            let heap_read = heap.read().await;
            if let Some(heap_node) = heap_read.peek() {
                let prev_epoch = heap_node.prev_epoch;
                if command_context.prev_epoch.0 != prev_epoch {
                    drop(heap_read);
                    wait_rx.await.unwrap();
                }
            }
            if wait_recovery.load(atomic::Ordering::SeqCst) {
                hummock_manager
                    .abort_epoch(command_context.prev_epoch.0)
                    .await?;
                result?;
                return Err(RwError::from(ErrorCode::InternalError("err".to_string())));
            }
            match result {
                Ok(_) => {
                    // We must ensure all epochs are committed in ascending order, because
                    // the storage engine will query from new to old in the order in which
                    // the L0 layer files are generated. see https://github.com/singularity-data/risingwave/issues/1251
                    hummock_manager
                        .commit_epoch(command_context.prev_epoch.0)
                        .await?;
                }
                Err(_) => {
                    hummock_manager
                        .abort_epoch(command_context.prev_epoch.0)
                        .await?;
                }
            };
        }
        let responses = result?;

        timer.observe_duration();
        command_context.post_collect().await?; // do some post stuffs
        Ok(responses)
    }

    /// Inject barrier to all computer nodes.
    async fn inject_barrier<'a>(
        env: MetaSrvEnv<S>,
        command_context: &CommandContext<'a, S>,
    ) -> Result<Vec<InjectBarrierResponse>> {
        let mutation = command_context.to_mutation().await?;
        let info = command_context.info;

        let collect_futures = info.node_map.iter().filter_map(|(node_id, node)| {
            let actor_ids_to_send = info.actor_ids_to_send(node_id).collect_vec();
            let actor_ids_to_collect = info.actor_ids_to_collect(node_id).collect_vec();

            if actor_ids_to_collect.is_empty() {
                // No need to send or collect barrier for this node.
                assert!(actor_ids_to_send.is_empty());
                None
            } else {
                let mutation = mutation.clone();
                let request_id = Uuid::new_v4().to_string();
                let barrier = Barrier {
                    epoch: Some(risingwave_pb::data::Epoch {
                        curr: command_context.curr_epoch.0,
                        prev: command_context.prev_epoch.0,
                    }),
                    mutation: Some(mutation),
                    // TODO(chi): add distributed tracing
                    span: vec![],
                };
                // debug!("inject_barrier to cn {:?}", barrier);
                let env = env.clone();
                async move {
                    let mut client = env.stream_clients().get(node).await?;

                    let request = InjectBarrierRequest {
                        request_id,
                        barrier: Some(barrier),
                        actor_ids_to_send,
                        actor_ids_to_collect,
                    };
                    tracing::trace!(
                        target: "events::meta::barrier::inject_barrier",
                        "inject barrier request: {:?}", request
                    );

                    // This RPC returns only if this worker node has collected this barrier.
                    client
                        .inject_barrier(request)
                        .await
                        .map(tonic::Response::<_>::into_inner)
                        .to_rw_result()
                }
                .into()
            }
        });

        try_join_all(collect_futures).await
    }

    /// Resolve actor information from cluster and fragment manager.
    async fn resolve_actor_info(&self, creating_table_id: Option<TableId>) -> BarrierActorInfo {
        let all_nodes = self
            .cluster_manager
            .list_worker_node(WorkerType::ComputeNode, Some(Running))
            .await;
        let all_actor_infos = self
            .fragment_manager
            .load_all_actors(creating_table_id)
            .await;
        BarrierActorInfo::resolve(all_nodes, all_actor_infos)
    }

    async fn do_schedule(&self, command: Command, notifier: Notifier) -> Result<()> {
        self.scheduled_barriers
            .push((command, once(notifier).collect()))
            .await;
        Ok(())
    }

    /// Schedule a command and return immediately.
    #[allow(dead_code)]
    pub async fn schedule_command(&self, command: Command) -> Result<()> {
        self.do_schedule(command, Default::default()).await
    }

    /// Schedule a command and return when its corresponding barrier is about to sent.
    #[allow(dead_code)]
    pub async fn issue_command(&self, command: Command) -> Result<()> {
        let (tx, rx) = oneshot::channel();
        self.do_schedule(
            command,
            Notifier {
                to_send: Some(tx),
                ..Default::default()
            },
        )
        .await?;
        rx.await.unwrap();

        Ok(())
    }

    /// Run a command and return when it's completely finished.
    pub async fn run_command(&self, command: Command) -> Result<()> {
        let (collect_tx, collect_rx) = oneshot::channel();
        let (finish_tx, finish_rx) = oneshot::channel();

        let is_create_mv = matches!(command, Command::CreateMaterializedView { .. });

        self.do_schedule(
            command,
            Notifier {
                collected: Some(collect_tx),
                finished: Some(finish_tx),
                ..Default::default()
            },
        )
        .await?;

        collect_rx.await.unwrap()?; // Throw the error if it occurs when collecting this barrier.

        // TODO: refactor this
        if is_create_mv {
            // The snapshot ingestion may last for several epochs, we should pin the epoch here.
            // TODO: this should be done in `post_collect`
            let snapshot = self
                .hummock_manager
                .pin_snapshot(META_NODE_ID, HummockEpoch::MAX)
                .await?;
            finish_rx.await.unwrap(); // Wait for this command to be finished.
            self.hummock_manager
                .unpin_snapshot(META_NODE_ID, [snapshot])
                .await?;
        } else {
            finish_rx.await.unwrap(); // Wait for this command to be finished.
        }

        Ok(())
    }

    /// Wait for the next barrier to collect. Note that the barrier flowing in our stream graph is
    /// ignored, if exists.
    pub async fn wait_for_next_barrier_to_collect(&self) -> Result<()> {
        let (tx, rx) = oneshot::channel();
        let notifier = Notifier {
            collected: Some(tx),
            ..Default::default()
        };
        self.scheduled_barriers
            .attach_notifiers(once(notifier))
            .await;
        rx.await.unwrap()
    }
}

pub type BarrierManagerRef<S> = Arc<GlobalBarrierManager<S>>;<|MERGE_RESOLUTION|>--- conflicted
+++ resolved
@@ -23,7 +23,7 @@
 use itertools::Itertools;
 use risingwave_common::catalog::TableId;
 use risingwave_common::error::{ErrorCode, Result, RwError, ToRwResult};
-use risingwave_common::util::epoch::INVALID_EPOCH;
+use risingwave_common::util::epoch::{Epoch, INVALID_EPOCH};
 use risingwave_hummock_sdk::HummockEpoch;
 use risingwave_pb::common::worker_node::State::Running;
 use risingwave_pb::common::WorkerType;
@@ -62,7 +62,7 @@
         SmallVec<[Notifier; 1]>,
         Vec<InjectBarrierResponse>,
     ),
-    Err(Command, RwError, bool),
+    Err(Epoch,RwError, bool),
 }
 
 /// A buffer or queue for scheduling barriers.
@@ -175,8 +175,6 @@
     epoch_heap: Arc<RwLock<BinaryHeap<HeapNode>>>,
 
     wait_recovery: Arc<AtomicBool>,
-
-    abort_command: Arc<RwLock<Vec<Command>>>,
 
     semaphore: Arc<RwLock<u32>>,
 }
@@ -253,7 +251,6 @@
             env,
             epoch_heap: Arc::new(RwLock::new(BinaryHeap::new())),
             wait_recovery: Arc::new(AtomicBool::new(false)),
-            abort_command: Arc::new(RwLock::new(vec![])),
             semaphore: Arc::new(RwLock::new(0)),
         }
     }
@@ -315,15 +312,14 @@
                         state.prev_epoch = new_epoch;
 
                         }
-                        Some(BarrierSendResult::Err(command,e,isover)) => {
+                        Some(BarrierSendResult::Err(prev_epoch,e,isover)) => {
                             if self.enable_recovery {
                                 // if not over , need wait all err barrier
                                 self.wait_recovery.store(true,atomic::Ordering::SeqCst);
-                                self.abort_command.write().await.push(command);
                                 if isover{
                                     // If failed, enter recovery mode.
                                     let (new_epoch, actors_to_finish, finished_create_mviews) =
-                                    self.recovery(state.prev_epoch, Some(self.abort_command.clone())).await;
+                                    self.recovery(prev_epoch).await;
                                     unfinished = UnfinishedNotifiers::default();
                                     unfinished.add(new_epoch.0, actors_to_finish, vec![]);
                                     for finished in finished_create_mviews {
@@ -334,7 +330,6 @@
                                     last_epoch = new_epoch.0;
 
                                     self.wait_recovery.store(false,atomic::Ordering::SeqCst);
-                                    self.abort_command.write().await.clear();
                                 }
                             } else {
                                 panic!("failed to execute barrier: {:?}", e);
@@ -382,9 +377,8 @@
                 notifiers.iter_mut().for_each(Notifier::notify_collected);
                 continue;
             }
-<<<<<<< HEAD
-            let new_epoch = Epoch::now();
             let prev_epoch = Epoch::from(last_epoch);
+            let new_epoch = prev_epoch.next();
             last_epoch = new_epoch.0;
             // debug!("new_epoch{:?},prev_epoch{:?},command:{:?}",new_epoch,prev_epoch,command);
             assert!(
@@ -392,17 +386,6 @@
                 "new{:?},prev{:?}",
                 new_epoch,
                 prev_epoch
-=======
-            let new_epoch = state.prev_epoch.next();
-            assert!(new_epoch > state.prev_epoch);
-            let command_ctx = CommandContext::new(
-                self.fragment_manager.clone(),
-                self.env.stream_clients_ref(),
-                &info,
-                &state.prev_epoch,
-                &new_epoch,
-                command,
->>>>>>> fb519e5d
             );
 
             let env = self.env.clone();
@@ -450,7 +433,6 @@
                         *semaphore -= 1;
                     }
                 }
-<<<<<<< HEAD
                 match result {
                     Ok(responses) => {
                         // Notify about collected first.
@@ -473,23 +455,9 @@
                         let mut is_over = false;
                         if heap.read().await.len() == 1 {
                             is_over = true;
-=======
-                Err(e) => {
-                    notifiers
-                        .into_iter()
-                        .for_each(|notifier| notifier.notify_collection_failed(e.clone()));
-                    if self.enable_recovery {
-                        // If failed, enter recovery mode.
-                        let (new_epoch, actors_to_finish, finished_create_mviews) =
-                            self.recovery(state.prev_epoch).await;
-                        unfinished = UnfinishedNotifiers::default();
-                        unfinished.add(new_epoch.0, actors_to_finish, vec![]);
-                        for finished in finished_create_mviews {
-                            unfinished.finish_actors(finished.epoch, once(finished.actor_id));
->>>>>>> fb519e5d
                         }
                         barrier_send_tx_clone
-                            .send(BarrierSendResult::Err(command, e, is_over))
+                            .send(BarrierSendResult::Err(prev_epoch,e, is_over))
                             .unwrap();
                     }
                 }
