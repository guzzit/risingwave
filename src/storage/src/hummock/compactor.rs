--- conflicted
+++ resolved
@@ -88,12 +88,8 @@
         context: Arc<CompactorContext>,
         buffers: &[SharedBufferBatch],
         stats: Arc<StateStoreMetrics>,
-<<<<<<< HEAD
         is_local: bool,
-    ) -> HummockResult<Vec<Sstable>> {
-=======
     ) -> HummockResult<Vec<(Sstable, Vec<VNodeBitmap>)>> {
->>>>>>> 5f3c6d4c
         let mut start_user_keys: Vec<_> = buffers.iter().map(|m| m.start_user_key()).collect();
         start_user_keys.sort();
         start_user_keys.dedup();
@@ -344,12 +340,8 @@
         &self,
         split_index: usize,
         iter: MergeIterator,
-<<<<<<< HEAD
         mut builder: CapacitySplitTableBuilder,
-    ) -> HummockResult<(usize, Vec<Sstable>)> {
-=======
     ) -> HummockResult<CompactOutput> {
->>>>>>> 5f3c6d4c
         let split = self.compact_task.splits[split_index].clone();
         let kr = KeyRange {
             left: Bytes::copy_from_slice(split.get_left()),
@@ -375,48 +367,23 @@
             timer.observe_duration();
         }
 
-<<<<<<< HEAD
-        let ssts = builder.finish().await?;
+        let output = builder.finish().await?;
 
         if self.context.is_share_buffer_compact {
-            self.context
-                .stats
-                .shared_buffer_to_sstable_size
-                .observe(ssts.iter().map(|sst| sst.meta.estimated_size).sum::<u32>() as _);
+            self.context.stats.shared_buffer_to_sstable_size.observe(
+                output
+                    .iter()
+                    .map(|(sst, _)| sst.meta.estimated_size)
+                    .sum::<u32>() as _,
+            );
         } else {
             self.context
                 .stats
                 .compaction_upload_sst_counts
-                .inc_by(ssts.len() as _);
-=======
-        // Seal.
-        builder.seal_current();
-
-        let mut ssts = Vec::new();
-        ssts.reserve(builder.len());
-        // TODO: decide upload concurrency
-        for (table_id, data, meta, vnode_bitmap) in builder.finish() {
-            let sst = Sstable { id: table_id, meta };
-            let len = self
-                .context
-                .sstable_store
-                .put(&sst, data, super::CachePolicy::Fill)
-                .await?;
-
-            if self.context.is_share_buffer_compact {
-                self.context
-                    .stats
-                    .shared_buffer_to_sstable_size
-                    .observe(len as _);
-            } else {
-                self.context.stats.compaction_upload_sst_counts.inc();
-            }
-
-            ssts.push((sst, vnode_bitmap));
->>>>>>> 5f3c6d4c
-        }
-
-        Ok((split_index, ssts))
+                .inc_by(output.len() as _);
+        }
+
+        Ok((split_index, output))
     }
 
     /// Build the merge iterator based on the given input ssts.
